--- conflicted
+++ resolved
@@ -2,15 +2,17 @@
 
 services:
   emby-newsletter:
+    image: ghcr.io/j0n4e/emby-newsletter:latest
     container_name: emby-newsletter
-    image: 'ghcr.io/j0n4e/emby-newsletter:latest'
+    volumes:
+      - ./config:/app/config:ro
+      - ./templates:/app/templates:ro
     environment:
-<<<<<<< HEAD
       - TZ=Europe/Paris
       # PUID and PGID will be automatically inherited from Unraid variables
     restart: unless-stopped
     user: "0:0"          # Run as root for cron access
-    read_only: true      # Keep read-only for security.
+    read_only: true      # Keep read-only for security
     security_opt:
       - no-new-privileges:true
     tmpfs:
@@ -19,11 +21,4 @@
       - /var/run:rw,noexec,nosuid,size=50m
       - /var/spool:rw,noexec,nosuid,size=10m
       - /var/spool/cron:rw,noexec,nosuid,size=5m     # Add this line - cron needs write access
-      - /root:rw,noexec,nosuid,size=10m
-=======
-      USER_UID: 1000
-      USER_GID: 1000
-      TZ: 'Europe/Bucharest'
-    volumes:
-      - './config:/app/config'
->>>>>>> 6928eb0d
+      - /root:rw,noexec,nosuid,size=10m